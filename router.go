--- conflicted
+++ resolved
@@ -8,139 +8,7 @@
 type Router interface {
 	http.Handler
 
-<<<<<<< HEAD
-// RouteTable is a routing table from a path to a handlerfunc.
-type RouteTable map[string]HandlerFunc
-
-// NewRouter returns a router to be mounted at some mountpoint.
-func (a *Authboss) NewRouter() http.Handler {
-	if a.mux != nil {
-		return a.mux
-	}
-	a.mux = http.NewServeMux()
-
-	for name, mod := range a.loadedModules {
-		for route, handler := range mod.Routes() {
-			fmt.Fprintf(a.LogWriter, "%-10s Route: %s\n", "["+name+"]", path.Join(a.MountPath, route))
-			a.mux.Handle(path.Join(a.MountPath, route), contextRoute{a, handler})
-		}
-	}
-
-	a.mux.HandleFunc("/", func(w http.ResponseWriter, r *http.Request) {
-		if a.NotFoundHandler != nil {
-			a.NotFoundHandler.ServeHTTP(w, r)
-		} else {
-			w.WriteHeader(http.StatusNotFound)
-			io.WriteString(w, "404 Page not found")
-		}
-	})
-
-	return a.mux
-}
-
-type contextRoute struct {
-	*Authboss
-	fn HandlerFunc
-}
-
-func (c contextRoute) ServeHTTP(w http.ResponseWriter, r *http.Request) {
-	// Instantiate the context
-	ctx := c.Authboss.InitContext(w, r)
-
-	// Check to make sure we actually need to visit this route
-	if redirectIfLoggedIn(ctx, w, r) {
-		return
-	}
-
-	// Call the handler
-	err := c.fn(ctx, w, r)
-	if err == nil {
-		return
-	}
-
-	// Log the error
-	fmt.Fprintf(c.LogWriter, "Error Occurred at %s: %v", r.URL.Path, err)
-
-	// Do specific error handling for special kinds of errors.
-	switch e := err.(type) {
-	case ErrAndRedirect:
-		if len(e.FlashSuccess) > 0 {
-			ctx.SessionStorer.Put(FlashSuccessKey, e.FlashSuccess)
-		}
-		if len(e.FlashError) > 0 {
-			ctx.SessionStorer.Put(FlashErrorKey, e.FlashError)
-		}
-		http.Redirect(w, r, e.Location, http.StatusFound)
-	case ClientDataErr:
-		if c.BadRequestHandler != nil {
-			c.BadRequestHandler.ServeHTTP(w, r)
-		} else {
-			w.WriteHeader(http.StatusBadRequest)
-			io.WriteString(w, "400 Bad request")
-		}
-	default:
-		if c.ErrorHandler != nil {
-			c.ErrorHandler.ServeHTTP(w, r)
-		} else {
-			w.WriteHeader(http.StatusInternalServerError)
-			io.WriteString(w, "500 An error has occurred")
-		}
-	}
-}
-
-// redirectIfLoggedIn checks a user's existence by using currentUser. This is done instead of
-// a simple Session cookie check so that the remember module has a chance to log the user in
-// before they are determined to "not be logged in".
-//
-// The exceptional routes are sort of hardcoded in a terrible way in here, later on this could move to some
-// configuration or something more interesting.
-func redirectIfLoggedIn(ctx *Context, w http.ResponseWriter, r *http.Request) (handled bool) {
-	// If it's a log out url, always let it pass through.
-	if strings.HasSuffix(r.URL.Path, "/logout") {
-		return false
-	}
-
-	// If it's an auth url, allow them through if they're half-authed.
-	if strings.HasSuffix(r.URL.Path, "/auth") || strings.Contains(r.URL.Path, "/oauth2/") {
-		if halfAuthed, ok := ctx.SessionStorer.Get(SessionHalfAuthKey); ok && halfAuthed == "true" {
-			return false
-		}
-	}
-
-	// Otherwise, check if they're logged in, this uses hooks to allow remember
-	// to set the session cookie
-	cu, err := ctx.currentUser(ctx, w, r)
-
-	// if the user was not found, that means the user was deleted from the underlying
-	// storer and we should just remove this session cookie and allow them through.
-	// if it's a generic error, 500
-	// if the user is found, redirect them away from this page, because they don't need
-	// to see it.
-	if err == ErrUserNotFound {
-		uname, _ := ctx.SessionStorer.Get(SessionKey)
-		fmt.Fprintf(ctx.LogWriter, "user (%s) has session cookie but user not found, removing cookie", uname)
-		ctx.SessionStorer.Del(SessionKey)
-		return false
-	} else if err != nil {
-		fmt.Fprintf(ctx.LogWriter, "error occurred reading current user at %s: %v", r.URL.Path, err)
-		w.WriteHeader(http.StatusInternalServerError)
-		io.WriteString(w, "500 An error has occurred")
-		return true
-	}
-
-	if cu != nil {
-		if redir := r.FormValue(FormValueRedirect); len(redir) > 0 {
-			http.Redirect(w, r, redir, http.StatusFound)
-		} else {
-			http.Redirect(w, r, ctx.AuthLoginOKPath, http.StatusFound)
-		}
-		return true
-	}
-
-	return false
-=======
 	Get(path string, handler http.Handler)
 	Post(path string, handler http.Handler)
 	Delete(path string, handler http.Handler)
->>>>>>> 97a8f0fe
 }