// Package lock implements user locking after N bad sign-in attempts.
package lock

import (
	"context"
	"net/http"
	"time"

<<<<<<< HEAD
=======
	"github.com/pkg/errors"

>>>>>>> 97a8f0fe
	"github.com/volatiletech/authboss"
)

// Storage key constants
const (
	StoreAttemptNumber = "attempt_number"
	StoreAttemptTime   = "attempt_time"
	StoreLocked        = "locked"
)

var (
	errUserMissing = errors.New("user not loaded in BeforeAuth callback")
)

func init() {
	authboss.RegisterModule("lock", &Lock{})
}

// Lock module
type Lock struct {
	*authboss.Authboss
}

// Init the module
func (l *Lock) Init(ab *authboss.Authboss) error {
	l.Authboss = ab
<<<<<<< HEAD
	if l.Storer == nil && l.StoreMaker == nil {
		return errors.New("lock: Need a Storer")
	}
=======
>>>>>>> 97a8f0fe

	l.Events.Before(authboss.EventAuth, l.BeforeAuth)
	l.Events.Before(authboss.EventOAuth2, l.BeforeAuth)
	l.Events.After(authboss.EventAuth, l.AfterAuthSuccess)
	l.Events.After(authboss.EventAuthFail, l.AfterAuthFail)

	return nil
}

// BeforeAuth ensures the account is not locked.
func (l *Lock) BeforeAuth(w http.ResponseWriter, r *http.Request, handled bool) (bool, error) {
	user, err := l.Authboss.CurrentUser(r)
	if err != nil {
		return false, err
	}

	lu := authboss.MustBeLockable(user)
	if !IsLocked(lu) {
		return false, nil
	}

	ro := authboss.RedirectOptions{
		Code:         http.StatusTemporaryRedirect,
		Failure:      "Your account is locked. Please contact the administrator.",
		RedirectPath: l.Authboss.Config.Paths.LockNotOK,
	}
	return true, l.Authboss.Config.Core.Redirector.Redirect(w, r, ro)
}

// AfterAuthSuccess resets the attempt number field.
func (l *Lock) AfterAuthSuccess(w http.ResponseWriter, r *http.Request, handled bool) (bool, error) {
	user, err := l.Authboss.CurrentUser(r)
	if err != nil {
		return false, err
	}

	lu := authboss.MustBeLockable(user)
	lu.PutAttemptCount(0)
	lu.PutLastAttempt(time.Now().UTC())

	return false, l.Authboss.Config.Storage.Server.Save(r.Context(), lu)
}

// AfterAuthFail adjusts the attempt number and time negatively
// and locks the user if they're beyond limits.
func (l *Lock) AfterAuthFail(w http.ResponseWriter, r *http.Request, handled bool) (bool, error) {
	user, err := l.Authboss.CurrentUser(r)
	if err != nil {
		return false, err
	}

	lu := authboss.MustBeLockable(user)
	last := lu.GetLastAttempt()
	attempts := lu.GetAttemptCount()
	attempts++

	nowLocked := false

	if time.Now().UTC().Sub(last) <= l.Modules.LockWindow {
		if attempts >= l.Modules.LockAfter {
			lu.PutLocked(time.Now().UTC().Add(l.Modules.LockDuration))
			nowLocked = true
		}

		lu.PutAttemptCount(attempts)
	} else {
<<<<<<< HEAD
		ctx.User[StoreAttemptNumber] = int64(1)
=======
		lu.PutAttemptCount(1)
>>>>>>> 97a8f0fe
	}
	lu.PutLastAttempt(time.Now().UTC())

	if err := l.Authboss.Config.Storage.Server.Save(r.Context(), lu); err != nil {
		return false, err
	}

	if !nowLocked {
		return false, nil
	}

	ro := authboss.RedirectOptions{
		Code:         http.StatusTemporaryRedirect,
		Failure:      "Your account has been locked, please contact the administrator.",
		RedirectPath: l.Authboss.Config.Paths.LockNotOK,
	}
	return true, l.Authboss.Config.Core.Redirector.Redirect(w, r, ro)
}

// Lock a user manually.
func (l *Lock) Lock(ctx context.Context, key string) error {
	user, err := l.Authboss.Config.Storage.Server.Load(ctx, key)
	if err != nil {
		return err
	}

	lu := authboss.MustBeLockable(user)
	lu.PutLocked(time.Now().UTC().Add(l.Authboss.Config.Modules.LockDuration))

	return l.Authboss.Config.Storage.Server.Save(ctx, lu)
}

// Unlock a user that was locked by this module.
func (l *Lock) Unlock(ctx context.Context, key string) error {
	user, err := l.Authboss.Config.Storage.Server.Load(ctx, key)
	if err != nil {
		return err
	}

	lu := authboss.MustBeLockable(user)

	// Set the last attempt to be -window*2 to avoid immediately
	// giving another login failure. Don't reset Locked to Zero time
	// because some databases may have trouble storing values before
	// unix_time(0): Jan 1st, 1970
	now := time.Now().UTC()
	lu.PutAttemptCount(0)
	lu.PutLastAttempt(now.Add(-l.Authboss.Config.Modules.LockWindow * 2))
	lu.PutLocked(now.Add(-l.Authboss.Config.Modules.LockDuration))

	return l.Authboss.Config.Storage.Server.Save(ctx, lu)
}

// Middleware ensures that a user is not locked, or else it will intercept the request
// and send them to the configured LockNotOK page, this will load the user if he's not been loaded
// yet from the session. And panics if it cannot load the user.
func Middleware(ab *authboss.Authboss) func(http.Handler) http.Handler {
	return func(next http.Handler) http.Handler {
		return http.HandlerFunc(func(w http.ResponseWriter, r *http.Request) {
			user := ab.LoadCurrentUserP(&r)

			lu := authboss.MustBeLockable(user)
			if !IsLocked(lu) {
				next.ServeHTTP(w, r)
				return
			}

			logger := ab.RequestLogger(r)
			logger.Infof("user %s prevented from accessing %s: locked", user.GetPID(), r.URL.Path)
			ro := authboss.RedirectOptions{
				Code:         http.StatusTemporaryRedirect,
				Failure:      "Your account has been locked, please contact the administrator.",
				RedirectPath: ab.Config.Paths.LockNotOK,
			}
			ab.Config.Core.Redirector.Redirect(w, r, ro)
		})
	}
}

// IsLocked checks if a user is locked
func IsLocked(lu authboss.LockableUser) bool {
	return lu.GetLocked().After(time.Now().UTC())
}<|MERGE_RESOLUTION|>--- conflicted
+++ resolved
@@ -6,11 +6,8 @@
 	"net/http"
 	"time"
 
-<<<<<<< HEAD
-=======
 	"github.com/pkg/errors"
 
->>>>>>> 97a8f0fe
 	"github.com/volatiletech/authboss"
 )
 
@@ -37,12 +34,6 @@
 // Init the module
 func (l *Lock) Init(ab *authboss.Authboss) error {
 	l.Authboss = ab
-<<<<<<< HEAD
-	if l.Storer == nil && l.StoreMaker == nil {
-		return errors.New("lock: Need a Storer")
-	}
-=======
->>>>>>> 97a8f0fe
 
 	l.Events.Before(authboss.EventAuth, l.BeforeAuth)
 	l.Events.Before(authboss.EventOAuth2, l.BeforeAuth)
@@ -109,11 +100,7 @@
 
 		lu.PutAttemptCount(attempts)
 	} else {
-<<<<<<< HEAD
-		ctx.User[StoreAttemptNumber] = int64(1)
-=======
 		lu.PutAttemptCount(1)
->>>>>>> 97a8f0fe
 	}
 	lu.PutLastAttempt(time.Now().UTC())
 
