package oauth2

import (
	"context"
	"encoding/json"
	"io/ioutil"
	"net/http"

	"github.com/pkg/errors"
	"golang.org/x/oauth2"
<<<<<<< HEAD
	"github.com/volatiletech/authboss"
=======
)

// Constants for returning in the FindUserDetails call
const (
	OAuth2UID   = "uid"
	OAuth2Email = "email"
	OAuth2Name  = "name"
>>>>>>> 97a8f0fe
)

const (
	googleInfoEndpoint   = `https://www.googleapis.com/userinfo/v2/me`
	facebookInfoEndpoint = `https://graph.facebook.com/me?fields=name,email`
)

type googleMeResponse struct {
	ID    string `json:"id"`
	Email string `json:"email"`
}

// testing
var clientGet = (*http.Client).Get

// GoogleUserDetails can be used as a FindUserDetails function for an authboss.OAuth2Provider
func GoogleUserDetails(ctx context.Context, cfg oauth2.Config, token *oauth2.Token) (map[string]string, error) {
	client := cfg.Client(ctx, token)
	resp, err := clientGet(client, googleInfoEndpoint)
	if err != nil {
		return nil, err
	}

	defer resp.Body.Close()
	byt, err := ioutil.ReadAll(resp.Body)
	if err != nil {
		return nil, errors.Wrap(err, "failed to read body from google oauth2 endpoint")
	}

	var response googleMeResponse
	if err = json.Unmarshal(byt, &response); err != nil {
		return nil, err
	}

	return map[string]string{
		OAuth2UID:   response.ID,
		OAuth2Email: response.Email,
	}, nil
}

type facebookMeResponse struct {
	ID    string `json:"id"`
	Email string `json:"email"`
	Name  string `json:"name"`
}

// FacebookUserDetails can be used as a FindUserDetails function for an authboss.OAuth2Provider
func FacebookUserDetails(ctx context.Context, cfg oauth2.Config, token *oauth2.Token) (map[string]string, error) {
	client := cfg.Client(ctx, token)
	resp, err := clientGet(client, facebookInfoEndpoint)
	if err != nil {
		return nil, err
	}

	defer resp.Body.Close()
	byt, err := ioutil.ReadAll(resp.Body)
	if err != nil {
		return nil, errors.Wrap(err, "failed to read body from facebook oauth2 endpoint")
	}

	var response facebookMeResponse
	if err = json.Unmarshal(byt, &response); err != nil {
		return nil, errors.Wrap(err, "failed to parse json from facebook oauth2 endpoint")
	}

	return map[string]string{
		OAuth2UID:   response.ID,
		OAuth2Email: response.Email,
		OAuth2Name:  response.Name,
	}, nil
}<|MERGE_RESOLUTION|>--- conflicted
+++ resolved
@@ -8,9 +8,6 @@
 
 	"github.com/pkg/errors"
 	"golang.org/x/oauth2"
-<<<<<<< HEAD
-	"github.com/volatiletech/authboss"
-=======
 )
 
 // Constants for returning in the FindUserDetails call
@@ -18,7 +15,6 @@
 	OAuth2UID   = "uid"
 	OAuth2Email = "email"
 	OAuth2Name  = "name"
->>>>>>> 97a8f0fe
 )
 
 const (
