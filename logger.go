--- conflicted
+++ resolved
@@ -1,16 +1,9 @@
 package authboss
 
 import (
-<<<<<<< HEAD
-	"io"
-	"log"
-	"net/http"
-	"os"
-=======
 	"context"
 	"fmt"
 	"net/http"
->>>>>>> 97a8f0fe
 )
 
 // Logger is the basic logging structure that's required
@@ -67,18 +60,9 @@
 	Logger
 }
 
-<<<<<<< HEAD
-// LogWriteMaker is used to create a logger from an http request.
-type LogWriteMaker func(http.ResponseWriter, *http.Request) io.Writer
-
-// NewDefaultLogger creates a logger to stdout.
-func NewDefaultLogger() *DefaultLogger {
-	return ((*DefaultLogger)(log.New(os.Stdout, "", log.LstdFlags)))
-=======
 // Errorf prints to Error() with fmt.Printf semantics
 func (f FmtLogger) Errorf(format string, values ...interface{}) {
 	f.Logger.Error(fmt.Sprintf(format, values...))
->>>>>>> 97a8f0fe
 }
 
 // Infof prints to Info() with fmt.Printf semantics
